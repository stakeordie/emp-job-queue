// Universal Message Bus - Operational message interpreter for all connector types
// Routes operational messages through intelligent pattern matching to trigger workflows

import { logger as baseLogger } from '../utils/logger.js';
import winston from 'winston';
// Fluent Bit transport removed - direct logging approach only
// Note: OTEL client imports removed - using WorkflowTelemetryClient instead
<<<<<<< HEAD
// Temporary placeholder function to make build work
const sendTrace = async (...args: any[]) => ({ traceId: 'temp', spanId: 'temp' });
=======
>>>>>>> b453014e

export interface ConnectorLogContext {
  machineId: string;
  workerId: string;
  serviceType: string;
  connectorId: string;
  jobId?: string;
  sessionId?: string;
}

export interface JobLogData {
  jobId: string;
  status?: 'received' | 'processing' | 'completed' | 'failed' | 'cancelled';
  progress?: number;
  error?: string;
  duration?: number;
  inputSize?: number;
  outputSize?: number;
  model?: string;
  [key: string]: any;
}

export interface MessagePattern {
  type: 'status_change' | 'completion' | 'failure' | 'validation_issue' | 'resource_event' | 'progress_update' | 'unknown';
  confidence: number; // 0.0 to 1.0
  extractedData: any;
}

export class MessageBus {
  private logger: winston.Logger;
  private context: ConnectorLogContext;

  constructor(context: ConnectorLogContext, enableDirectLogging: boolean = true) {
    this.context = context;

    // Create a child logger with connector-specific defaults
    this.logger = baseLogger.child({
      machine_id: context.machineId,
      worker_id: context.workerId,
      service_type: context.serviceType,
      connector_id: context.connectorId,
      component: 'connector',
    });

    // Direct logging approach - no external transport setup needed
    console.log(`✅ MessageBus: Direct logging configured for ${context.connectorId}`);
  }

  // Fluent Bit transport removed - direct logging approach only


  // Standard logging methods
  info(message: string, meta?: any): void {
    this.logger.info(message, { ...meta, ...this.getLogMeta() });
  }

  warn(message: string, meta?: any): void {
    this.logger.warn(message, { ...meta, ...this.getLogMeta() });
  }

  error(message: string, error?: Error | any, meta?: any): void {
    const errorMeta =
      error instanceof Error ? { error: error.message, stack: error.stack } : { error };

    this.logger.error(message, { ...errorMeta, ...meta, ...this.getLogMeta() });
  }

  debug(message: string, meta?: any): void {
    this.logger.debug(message, { ...meta, ...this.getLogMeta() });
  }

  // Specialized logging methods for common connector events

  jobReceived(jobData: JobLogData): void {
    this.info('Job received', {
      event_type: 'job_received',
      job_id: jobData.jobId,
      job_status: 'received',
      model: jobData.model,
      input_size: jobData.inputSize,
      ...this.normalizeJobData(jobData),
    });
  }

  jobStarted(jobData: JobLogData): void {
    this.info('Job processing started', {
      event_type: 'job_started',
      job_id: jobData.jobId,
      job_status: 'processing',
      model: jobData.model,
      ...this.normalizeJobData(jobData),
    });
  }

  jobProgress(jobData: JobLogData): void {
    this.info('Job progress update', {
      event_type: 'job_progress',
      job_id: jobData.jobId,
      job_status: 'processing',
      progress: jobData.progress,
      ...this.normalizeJobData(jobData),
    });
  }

  jobCompleted(jobData: JobLogData): void {
    this.info('Job completed successfully', {
      event_type: 'job_completed',
      job_id: jobData.jobId,
      job_status: 'completed',
      duration: jobData.duration,
      output_size: jobData.outputSize,
      ...this.normalizeJobData(jobData),
    });
  }

  jobFailed(jobData: JobLogData & { error: string }): void {
    this.error('Job failed', jobData.error, {
      event_type: 'job_failed',
      job_id: jobData.jobId,
      job_status: 'failed',
      duration: jobData.duration,
      error_type: this.classifyError(jobData.error),
      ...this.normalizeJobData(jobData),
    });
  }

  healthCheck(status: 'healthy' | 'unhealthy', details?: any): void {
    const level = status === 'healthy' ? 'info' : 'warn';
    this.logger.log(level, `Health check: ${status}`, {
      event_type: 'health_check',
      health_status: status,
      health_details: details,
      ...this.getLogMeta(),
    });
  }

  serviceEvent(eventType: string, message: string, meta?: any): void {
    this.info(message, {
      event_type: `service_${eventType}`,
      ...meta,
    });
  }

  // Universal Message Interpreter - Routes operational messages from ANY connector
  async interpretMessage(
    message: string,
    source: string, // e.g., 'openai_polling', 'comfyui_processing', 'simulation_execute'
    level: 'debug' | 'info' | 'warn' | 'error' = 'info',
    context: any = {}
  ): Promise<MessagePattern> {
    const startTime = Date.now();
    
    // Collect events and attributes for the span
    const events: Array<{ name: string; attributes?: Record<string, any> }> = [];
    const spanAttributes: Record<string, any> = {
      'message.source': source,
      'message.level': level,
      'message.length': message.length,
      'context.machine_id': this.context.machineId,
      'context.worker_id': this.context.workerId,
      'context.service_type': this.context.serviceType,
      'context.connector_id': this.context.connectorId,
    };

    try {
      // Record message input as span event
      events.push({
        name: 'message.received',
        attributes: {
          'message.text': message,
          'message.source': source,
          'message.level': level,
          'context.keys': Object.keys(context).join(','),
        }
      });

      // Identify universal message pattern
      const pattern = this.identifyMessagePattern(message);
      
      // Record pattern matching result
      events.push({
        name: 'pattern.identified',
        attributes: {
          'pattern.type': pattern.type,
          'pattern.confidence': pattern.confidence,
          'pattern.data': JSON.stringify(pattern.extractedData),
        }
      });

      // Update span attributes with pattern info
      spanAttributes['pattern.type'] = pattern.type;
      spanAttributes['pattern.confidence'] = pattern.confidence;
      
      // Extract workflow triggers based on pattern and source
      const workflowTriggers = this.extractWorkflowTriggers(pattern, source);
      
      // Record workflow triggers as span event
      events.push({
        name: 'workflow.triggers_extracted',
        attributes: {
          'workflow.triggers': workflowTriggers.join(','),
          'workflow.count': workflowTriggers.length,
          'workflow.confidence_threshold': pattern.confidence > 0.7 ? 'met' : 'not_met',
        }
      });

      // Update span with workflow info
      spanAttributes['workflow.triggers_count'] = workflowTriggers.length;
      spanAttributes['workflow.will_trigger'] = pattern.confidence > 0.7;
      
      // Note: OTEL tracing removed - using WorkflowTelemetryClient instead
      const traceId = `trace_${Date.now()}_${Math.random().toString(36).substr(2, 9)}`;
      const spanId = `span_${Date.now()}_${Math.random().toString(36).substr(2, 9)}`;
      
      // Create operational context with universal structure
      const operationalContext = {
        event_type: 'operational_message',
        message_source: source,
        message_pattern: pattern.type,
        message_level: level,
        workflow_triggers: workflowTriggers,
        suggested_actions: this.getSuggestedActions(pattern),
        pattern_confidence: pattern.confidence,
        trace_id: traceId,
        span_id: spanId,
        ...context,
        ...this.getLogMeta(),
      };

      // Record operational context creation
      events.push({
        name: 'operational_context.created',
        attributes: {
          'context.workflow_triggers': workflowTriggers.join(','),
          'context.suggested_actions': this.getSuggestedActions(pattern).join(','),
          'context.trace_id': traceId,
        }
      });

      // Route through standard logging with operational enhancement
      this.logger.log(level, message, operationalContext);
      
      // Record logging completion
      events.push({
        name: 'message.logged',
        attributes: {
          'log.level': level,
          'log.enriched_context_keys': Object.keys(operationalContext).length.toString(),
        }
      });

      // Trigger operational workflows if high confidence pattern match
      if (pattern.confidence > 0.7) {
        events.push({
          name: 'workflow.routing_started',
          attributes: {
            'workflow.triggers': workflowTriggers.join(','),
            'workflow.confidence': pattern.confidence,
          }
        });
        
        await this.routeToWorkflows(workflowTriggers, operationalContext);
        
        events.push({
          name: 'workflow.routing_completed',
          attributes: {
            'workflow.success': 'true',
          }
        });
        
        spanAttributes['workflow.routed'] = true;
        spanAttributes['workflow.triggers_executed'] = workflowTriggers.length;
      } else {
        events.push({
          name: 'workflow.routing_skipped',
          attributes: {
            'workflow.reason': 'low_confidence',
            'workflow.confidence': pattern.confidence,
            'workflow.threshold': 0.7,
          }
        });
        
        spanAttributes['workflow.routed'] = false;
        spanAttributes['workflow.skip_reason'] = 'low_confidence';
      }

      // Return the pattern for connector decision making
      return pattern;
      
    } catch (error) {
      // Record error event
      events.push({
        name: 'message.processing_failed',
        attributes: {
          'error.name': error.name,
          'error.message': error.message,
        }
      });
      
      // Note: OTEL tracing removed - using WorkflowTelemetryClient instead
      
      // Still log the error through normal channels
      this.logger.error('MessageBus processing failed', {
        message,
        source,
        level,
        error: error.message,
        ...this.getLogMeta(),
      });
      
      // Return error pattern even on processing failure
      const errorPattern: MessagePattern = {
        type: 'unknown',
        confidence: 0.1,
        extractedData: { processing_error: error.message }
      };
      
      throw error;
    }
  }

  // Universal pattern matching - works for any connector
  private identifyMessagePattern(message: string): MessagePattern {
    const lowerMessage = message.toLowerCase();
    
    // Status change patterns
    if (lowerMessage.includes('status changed to:') || lowerMessage.includes('status:')) {
      const statusMatch = message.match(/status.+?(?:changed to:?\s*|:\s*)([a-zA-Z_]+)/i);
      return {
        type: 'status_change',
        confidence: statusMatch ? 0.9 : 0.7,
        extractedData: { status: statusMatch?.[1] || 'unknown' }
      };
    }

    // Completion patterns  
    if (lowerMessage.includes('completed') || lowerMessage.includes('finished') || lowerMessage.includes('done') || 
        lowerMessage.includes('extracted') || lowerMessage.includes('successfully')) {
      const durationMatch = message.match(/(\d+(?:\.\d+)?)\s*(ms|seconds?|minutes?)/i);
      return {
        type: 'completion',
        confidence: 0.8,
        extractedData: { 
          duration: durationMatch ? parseFloat(durationMatch[1]) : null,
          unit: durationMatch?.[2] || null
        }
      };
    }

    // Failure patterns
    if (lowerMessage.includes('failed') || lowerMessage.includes('error') || lowerMessage.includes('timeout') || 
        lowerMessage.includes('cancelled') || lowerMessage.includes('no image was generated') || 
        lowerMessage.includes('❌')) {
      const errorTypeMatch = message.match(/(timeout|memory|network|validation|connection|model|generation)/i);
      let errorType = errorTypeMatch?.[1] || 'unknown';
      
      // Specific error type for image generation failures
      if (lowerMessage.includes('no image was generated') || lowerMessage.includes('generated text instead')) {
        errorType = 'generation_output_mismatch';
      }
      
      return {
        type: 'failure',
        confidence: 0.85,
        extractedData: { 
          error_type: errorType,
          recoverable: this.isRecoverableError(lowerMessage),
          should_terminate: lowerMessage.includes('no image was generated') // This should end the job
        }
      };
    }

    // Validation issue patterns
    if (lowerMessage.includes('no ') || lowerMessage.includes('validation') || lowerMessage.includes('invalid') || lowerMessage.includes('missing')) {
      return {
        type: 'validation_issue',
        confidence: 0.75,
        extractedData: { validation_type: 'output_validation' }
      };
    }

    // Resource event patterns
    if (lowerMessage.includes('started') || lowerMessage.includes('stopped') || lowerMessage.includes('resource') || lowerMessage.includes('memory') || lowerMessage.includes('cpu')) {
      return {
        type: 'resource_event',
        confidence: 0.6,
        extractedData: { event_type: 'resource_change' }
      };
    }

    // Progress patterns
    if (lowerMessage.includes('progress') || lowerMessage.includes('polling') || lowerMessage.includes('waiting')) {
      const progressMatch = message.match(/(\d+)%|poll\s*(\d+)|attempt\s*(\d+)/i);
      return {
        type: 'progress_update',
        confidence: 0.7,
        extractedData: { 
          progress: progressMatch ? parseInt(progressMatch[1] || progressMatch[2] || progressMatch[3]) : null
        }
      };
    }

    // Unknown pattern
    return {
      type: 'unknown',
      confidence: 0.1,
      extractedData: {}
    };
  }

  // Extract workflow triggers based on pattern and source
  private extractWorkflowTriggers(pattern: MessagePattern, source: string): string[] {
    const triggers: string[] = [];
    
    switch (pattern.type) {
      case 'status_change':
        triggers.push('update_status', 'notify_status_change');
        if (pattern.extractedData.status === 'completed') {
          triggers.push('process_completion');
        }
        break;

      case 'completion':
        triggers.push('process_completion', 'update_job_status', 'notify_completion');
        break;

      case 'failure':
        triggers.push('handle_failure', 'log_error');
        if (pattern.extractedData.recoverable) {
          triggers.push('attempt_recovery', 'retry_operation');
        } else {
          triggers.push('mark_failed', 'notify_failure');
        }
        break;

      case 'validation_issue':
        triggers.push('validate_input', 'check_requirements', 'notify_validation_issue');
        break;

      case 'resource_event':
        triggers.push('monitor_resources', 'update_capacity');
        break;

      case 'progress_update':
        triggers.push('update_progress', 'monitor_operation');
        break;
    }

    // Add source-specific triggers
    if (source.includes('openai')) {
      triggers.push('openai_workflow');
    } else if (source.includes('comfyui')) {
      triggers.push('comfyui_workflow');
    } else if (source.includes('simulation')) {
      triggers.push('simulation_workflow');
    }

    return triggers;
  }

  // Get suggested actions based on pattern
  private getSuggestedActions(pattern: MessagePattern): string[] {
    switch (pattern.type) {
      case 'status_change':
        return ['monitor_transition', 'update_dashboard'];
      case 'completion':
        return ['archive_job', 'cleanup_resources', 'process_results'];
      case 'failure':
        return pattern.extractedData.recoverable 
          ? ['retry_with_backoff', 'check_dependencies', 'validate_inputs']
          : ['mark_permanent_failure', 'alert_operators', 'cleanup_resources'];
      case 'validation_issue':
        return ['validate_requirements', 'check_inputs', 'provide_feedback'];
      case 'resource_event':
        return ['check_resource_limits', 'scale_if_needed', 'optimize_allocation'];
      case 'progress_update':
        return ['update_ui', 'check_timeout', 'monitor_performance'];
      default:
        return ['log_for_analysis'];
    }
  }

  // Route to operational workflows (placeholder for future workflow integration)
  private async routeToWorkflows(triggers: string[], context: any): Promise<void> {
    try {
      // Note: OTEL tracing removed - using WorkflowTelemetryClient instead
      const traceId = `workflow_trace_${Date.now()}_${Math.random().toString(36).substr(2, 9)}`;

      // This is where we would integrate with workflow systems
      // For now, just enhance the logging with workflow context
      this.debug('Operational workflows triggered', {
        event_type: 'workflow_routing',
        triggered_workflows: triggers,
        workflow_context: context,
        trace_id: traceId,
        parent_trace_id: context.trace_id,
      });

      // Future: Route to workflow orchestration system
      // await this.workflowOrchestrator.trigger(triggers, context);

    } catch (error) {
      // Note: OTEL tracing removed - using WorkflowTelemetryClient instead

      throw error;
    }
  }

  // Helper method to determine if an error is recoverable
  private isRecoverableError(message: string): boolean {
    const recoverablePatterns = ['timeout', 'network', 'connection', 'temporary', 'retry'];
    const nonRecoverablePatterns = ['validation', 'invalid', 'missing', 'permission', 'authentication'];
    
    const hasRecoverable = recoverablePatterns.some(pattern => message.includes(pattern));
    const hasNonRecoverable = nonRecoverablePatterns.some(pattern => message.includes(pattern));
    
    return hasRecoverable && !hasNonRecoverable;
  }

  // Update context (useful for job-specific logging)
  withJobContext(jobId: string, sessionId?: string): MessageBus {
    const newContext = { ...this.context, jobId, sessionId };
    return new MessageBus(newContext, true); // direct logging always enabled
  }

  private getLogMeta(): any {
    return {
      timestamp: new Date().toISOString(),
      job_id: this.context.jobId,
      session_id: this.context.sessionId,
    };
  }

  private normalizeJobData(jobData: JobLogData): any {
    // Remove undefined values and normalize field names
    const normalized: any = {};

    Object.entries(jobData).forEach(([key, value]) => {
      if (value !== undefined) {
        normalized[key] = value;
      }
    });

    return normalized;
  }

  private classifyError(error: string): string {
    // Basic error classification for analytics
    if (error.includes('timeout')) return 'timeout';
    if (error.includes('memory') || error.includes('OOM')) return 'memory';
    if (error.includes('connection') || error.includes('network')) return 'network';
    if (error.includes('model') || error.includes('load')) return 'model';
    if (error.includes('validation') || error.includes('invalid')) return 'validation';
    return 'unknown';
  }
}

// Backward compatibility export - ConnectorLogger is now MessageBus
export const ConnectorLogger = MessageBus;
export type ConnectorLogger = MessageBus;<|MERGE_RESOLUTION|>--- conflicted
+++ resolved
@@ -5,11 +5,6 @@
 import winston from 'winston';
 // Fluent Bit transport removed - direct logging approach only
 // Note: OTEL client imports removed - using WorkflowTelemetryClient instead
-<<<<<<< HEAD
-// Temporary placeholder function to make build work
-const sendTrace = async (...args: any[]) => ({ traceId: 'temp', spanId: 'temp' });
-=======
->>>>>>> b453014e
 
 export interface ConnectorLogContext {
   machineId: string;
